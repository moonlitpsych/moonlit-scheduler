'use client'

import PractitionerHeader from '@/components/layout/PractitionerHeader'
import { Database } from '@/types/database'
import { createClientComponentClient } from '@supabase/auth-helpers-nextjs'
import { ToastProvider } from '@/contexts/ToastContext'
import {
  Calendar,
  LogOut,
  Menu,
  Settings,
  User,
  Users,
  X
} from 'lucide-react'
import Link from 'next/link'
import { usePathname, useRouter } from 'next/navigation'
import { useEffect, useState } from 'react'

export default function DashboardLayout({
  children,
}: {
  children: React.ReactNode
}) {
  const [sidebarOpen, setSidebarOpen] = useState(false)
  const [user, setUser] = useState<any>(null)
  const [provider, setProvider] = useState<any>(null)
  
  const router = useRouter()
  const pathname = usePathname()
  const supabase = createClientComponentClient<Database>()

  // Get user info on mount
  useEffect(() => {
    const getUser = async () => {
      const { data: { user } } = await supabase.auth.getUser()
      setUser(user)
      
      if (user) {
        // FIXED: Add is_active filter to only get active provider records
        const { data: providerData } = await supabase
          .from('providers')
          .select('*')
          .eq('auth_user_id', user.id)
          .eq('is_active', true)  // ← This is the key fix!
          .single()
        
        setProvider(providerData)
      }
    }
    getUser()
  }, [supabase])

  // No auto-redirect - dashboard home page now exists

  const handleLogout = async () => {
    await supabase.auth.signOut()
    router.push('/auth/login')
  }

  const isAdmin = provider?.role === 'admin'
  const isPractitioner = provider && ['practitioner', 'psychiatrist', 'psychiatry_resident'].includes(provider.role)

  const navigation = [
    { name: 'Availability', href: '/dashboard/availability', icon: Calendar, show: isPractitioner },
    { name: 'My Profile', href: '/dashboard/profile', icon: User, show: isPractitioner },
    { name: 'Manage Providers', href: '/dashboard/admin/providers', icon: Users, show: isAdmin },
    { name: 'System Settings', href: '/dashboard/admin/settings', icon: Settings, show: isAdmin },
  ].filter(item => item.show)

  return (
<<<<<<< HEAD
    <ToastProvider>
      <div className="h-screen bg-[#FEF8F1] flex">
=======
    <div className="min-h-screen bg-[#FEF8F1]">
      {/* Practitioner Header */}
      <PractitionerHeader />
      
      {/* Dashboard Content */}
      <div className="h-screen bg-[#FEF8F1] flex pt-16">
>>>>>>> 52206d30
      {/* Mobile sidebar backdrop */}
      {sidebarOpen && (
        <div 
          className="fixed inset-0 z-40 bg-black bg-opacity-50 lg:hidden"
          onClick={() => setSidebarOpen(false)}
        />
      )}

      {/* Sidebar */}
      <div className={`
        fixed inset-y-0 left-0 z-50 w-72 bg-white shadow-xl transform transition-transform duration-300 ease-in-out lg:translate-x-0 lg:static lg:inset-0
        ${sidebarOpen ? 'translate-x-0' : '-translate-x-full'}
      `}>
        <div className="flex flex-col h-full">
          {/* Logo */}
          <div className="flex items-center justify-between h-20 px-6 border-b border-stone-200">
            <div>
              <h1 className="text-2xl font-bold text-[#091747] font-['Newsreader']">
                Moonlit
              </h1>
              <p className="text-sm text-[#BF9C73]">Provider Dashboard</p>
            </div>
            <button
              onClick={() => setSidebarOpen(false)}
              className="lg:hidden p-2 rounded-md text-stone-400 hover:text-stone-600 hover:bg-stone-100"
            >
              <X className="h-5 w-5" />
            </button>
          </div>

          {/* User info */}
          <div className="px-6 py-6 border-b border-stone-200 bg-gradient-to-r from-[#BF9C73]/5 to-[#F6B398]/5">
            <div className="flex items-center space-x-4">
              <div className="w-12 h-12 bg-gradient-to-br from-[#BF9C73] to-[#F6B398] rounded-full flex items-center justify-center">
                <span className="text-white font-semibold text-lg">
                  {provider ? 
                    `${provider.first_name?.[0] || ''}${provider.last_name?.[0] || ''}` :
                    user?.email?.[0]?.toUpperCase() || 'U'
                  }
                </span>
              </div>
              <div className="flex-1 min-w-0">
                <p className="text-lg font-semibold text-[#091747] truncate font-['Newsreader']">
                  {provider ? 
                    `${provider.first_name} ${provider.last_name}` :
                    'Loading...'
                  }
                </p>
                <p className="text-sm text-[#BF9C73] capitalize truncate">
                  {provider?.role?.replace('_', ' ') || 'User'}
                </p>
              </div>
            </div>
          </div>

          {/* Navigation */}
          <nav className="flex-1 px-4 py-6 space-y-2">
            {navigation.map((item) => {
              const isActive = pathname === item.href
              return (
                <Link
                  key={item.name}
                  href={item.href}
                  className={`
                    flex items-center px-4 py-3 rounded-xl text-sm font-medium transition-all duration-200 group
                    ${isActive 
                      ? 'bg-gradient-to-r from-[#BF9C73] to-[#F6B398] text-white shadow-lg' 
                      : 'text-[#091747] hover:bg-gradient-to-r hover:from-[#BF9C73]/10 hover:to-[#F6B398]/10 hover:shadow-md'
                    }
                  `}
                  onClick={() => setSidebarOpen(false)}
                >
                  <item.icon className={`mr-4 h-5 w-5 transition-transform duration-200 ${isActive ? 'text-white' : 'text-[#BF9C73] group-hover:scale-110'}`} />
                  <span className={`font-medium ${isActive ? 'text-white' : 'text-[#091747]'}`}>
                    {item.name}
                  </span>
                  {isActive && (
                    <div className="ml-auto w-2 h-2 bg-white rounded-full opacity-80" />
                  )}
                </Link>
              )
            })}
          </nav>

          {/* Bottom section */}
          <div className="px-4 py-6 border-t border-stone-200">
            <button
              onClick={handleLogout}
              className="flex items-center w-full px-4 py-3 text-sm font-medium text-stone-600 hover:text-red-600 hover:bg-red-50 rounded-xl transition-all duration-200 group"
            >
              <LogOut className="mr-4 h-5 w-5 transition-transform duration-200 group-hover:scale-110" />
              <span>Sign Out</span>
            </button>
          </div>
        </div>
      </div>

      {/* Mobile sidebar button */}
      <div className="lg:hidden">
        <button
          onClick={() => setSidebarOpen(true)}
          className="fixed top-4 left-4 z-30 p-2 bg-white rounded-lg shadow-lg border border-stone-200"
        >
          <Menu className="h-6 w-6 text-[#091747]" />
        </button>
      </div>

      {/* Main content */}
      <div className="flex-1 flex flex-col overflow-hidden">
        {/* Top bar for mobile */}
        <div className="lg:hidden bg-white border-b border-stone-200 px-4 py-3">
          <div className="flex items-center justify-between">
            <h1 className="text-lg font-semibold text-[#091747] font-['Newsreader']">
              Moonlit Dashboard
            </h1>
            {provider && (
              <div className="flex items-center space-x-3">
                <div className="w-8 h-8 bg-gradient-to-br from-[#BF9C73] to-[#F6B398] rounded-full flex items-center justify-center">
                  <span className="text-white font-medium text-sm">
                    {`${provider.first_name?.[0] || ''}${provider.last_name?.[0] || ''}`}
                  </span>
                </div>
                <span className="text-sm font-medium text-[#091747]">
                  {provider.first_name}
                </span>
              </div>
            )}
          </div>
        </div>

        {/* Page content */}
        <main className="flex-1 overflow-y-auto">
          {children}
        </main>
      </div>
    </div>
<<<<<<< HEAD
    </ToastProvider>
=======
    </div>
>>>>>>> 52206d30
  )
}<|MERGE_RESOLUTION|>--- conflicted
+++ resolved
@@ -69,17 +69,13 @@
   ].filter(item => item.show)
 
   return (
-<<<<<<< HEAD
     <ToastProvider>
-      <div className="h-screen bg-[#FEF8F1] flex">
-=======
-    <div className="min-h-screen bg-[#FEF8F1]">
-      {/* Practitioner Header */}
-      <PractitionerHeader />
-      
-      {/* Dashboard Content */}
-      <div className="h-screen bg-[#FEF8F1] flex pt-16">
->>>>>>> 52206d30
+      <div className="min-h-screen bg-[#FEF8F1]">
+        {/* Practitioner Header */}
+        <PractitionerHeader />
+        
+        {/* Dashboard Content */}
+        <div className="h-screen bg-[#FEF8F1] flex pt-16">
       {/* Mobile sidebar backdrop */}
       {sidebarOpen && (
         <div 
@@ -215,11 +211,7 @@
           {children}
         </main>
       </div>
-    </div>
-<<<<<<< HEAD
+      </div>
     </ToastProvider>
-=======
-    </div>
->>>>>>> 52206d30
   )
 }
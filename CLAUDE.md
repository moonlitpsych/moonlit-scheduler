--- conflicted
+++ resolved
@@ -1,8 +1,5 @@
-<<<<<<< HEAD
-🎉 CLAUDE CODE: Moonlit Scheduler
-=======
+
 CLAUDE CODE: Moonlit Scheduler
->>>>>>> 6b2c98a8
 🚨 Critical Development Policy
 
 No mock data without explicit permission.
